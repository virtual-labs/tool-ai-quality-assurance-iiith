import os
import tempfile
import subprocess
from BaseAgent import BaseAgent

class ScoreCalculationAgent(BaseAgent):
    def __init__(self, evaluation_results, custom_weights=None):
        self.evaluation_results = evaluation_results
        self.custom_weights = custom_weights or {"structure": 0.25, "content": 0.5, "simulation": 0.25}
        
        super().__init__(
            role="Score Calculation Agent",
            basic_prompt="Calculate final scores based on evaluation results",
            context=""
        )
    
    def _count_template_files(self):
        """Count how many content files are templates"""
        if 'content' not in self.evaluation_results:
            return 0, 0, 0
            
        content_results = self.evaluation_results['content']
        file_evaluations = content_results.get('file_evaluations', {})
        
        template_count = 0
        total_evaluated = 0
        
        for _, evaluation in file_evaluations.items():
            if evaluation['status'] == 'Evaluated':
                total_evaluated += 1
                if evaluation.get('is_template', False):
                    template_count += 1
                    
        template_percentage = (template_count / total_evaluated * 100) if total_evaluated > 0 else 0
        
        return template_count, total_evaluated, template_percentage
    
    def get_output(self):
<<<<<<< HEAD
        # Use custom weights instead of config weights
        structure_weight = self.custom_weights["structure"]
        content_weight = self.custom_weights["content"]  
        simulation_weight = self.custom_weights["simulation"]
        browser_weight = self.custom_weights.get("browser_testing", 0.15)
        
        # Extract scores
        structure_score = self.evaluation_results.get('structure', {}).get('compliance_score', 0)
        content_score = self.evaluation_results.get('content', {}).get('average_score', 0)
        simulation_score = self.evaluation_results.get('simulation', {}).get('overall_score', 0)
        browser_score = self.evaluation_results.get('browser_testing', {}).get('browser_score', 0)
=======
        """Calculate final scores and generate report"""
        
        # Extract scores from each component
        structure_score = self.evaluation_results.get('structure', {}).get('compliance_score', 0) / 10
        content_score = self.evaluation_results.get('content', {}).get('average_score', 0) / 10
        simulation_score = self.evaluation_results.get('simulation', {}).get('overall_score', 0) / 10
        
        # Calculate weighted final score
        final_score = (
            structure_score * self.custom_weights['structure'] +
            content_score * self.custom_weights['content'] +
            simulation_score * self.custom_weights['simulation']
        ) * 100
>>>>>>> 177ce432
        
        # Get experiment name from repository results
        experiment_name = "Virtual Lab Experiment"
        if 'repository' in self.evaluation_results:
            repo_data = self.evaluation_results['repository']
            if 'experiment_name' in repo_data and repo_data['experiment_name']:
                experiment_name = repo_data['experiment_name']
<<<<<<< HEAD
    
        # Calculate final score with custom weights
        final_score = (
            structure_score * structure_weight * 10 +
            content_score * content_weight * 10 +
            simulation_score * simulation_weight * 10 +
            browser_score * browser_weight * 10
        )
        
        # Gather data
        structure_data = self.evaluation_results.get('structure', {})
        content_data = self.evaluation_results.get('content', {})
        simulation_data = self.evaluation_results.get('simulation', {})
        browser_data = self.evaluation_results.get('browser_testing', {})
        
        # UPDATED: Create direct prompt WITH browser testing information
        direct_prompt = f"""Write a quality assessment report for the Virtual Lab experiment: {experiment_name}

EVALUATION DATA:
Structure Score: {structure_score}/10 - Status: {structure_data.get('structure_status', 'Unknown')}
Content Score: {content_score}/10 - Files: {content_data.get('evaluated_count', 0)}/{content_data.get('total_files', 0)} - Templates: {content_data.get('template_count', 0)}
Simulation Score: {simulation_score}/10 - Status: {simulation_data.get('simulation_status', 'Unknown')} - Complexity: {simulation_data.get('complexity', 0)}/10
Browser Testing Score: {browser_score}/10 - Status: {browser_data.get('status', 'Unknown')} - Tests: {browser_data.get('passed_tests', 0)}/{browser_data.get('total_tests', 0)} passed

Final Score: {final_score:.1f}/100

Write a markdown report starting with:

# Virtual Lab Quality Report: {experiment_name}

## Executive Summary
Brief overview with overall score of {final_score:.1f}/100.

## Component Analysis
### Structure Evaluation: {structure_score * 10:.1f}/100
### Content Evaluation: {content_score * 10:.1f}/100  
### Simulation Evaluation: {simulation_score * 10:.1f}/100
### Browser Testing: {browser_score * 10:.1f}/100

## Strengths
- List key positive aspects

## Areas for Improvement  
- List issues that need attention

## Recommendations
1. Specific actionable recommendations
2. Priority improvements needed

## Conclusion
Final assessment and next steps."""

        # Set context directly
        self.context = direct_prompt
=======
        
        # Generate report using LLM
        template_count, total_evaluated, template_percentage = self._count_template_files()
        
        # Get enhanced overview from repository results
        enhanced_overview = ""
        learning_objectives = []
        if 'repository' in self.evaluation_results:
            repo_data = self.evaluation_results['repository']
            enhanced_overview = repo_data.get('enhanced_overview', repo_data.get('experiment_overview', ''))
            learning_objectives = repo_data.get('learning_objectives', [])
        
        report_prompt = f"""
Generate a comprehensive quality report for this Virtual Lab:

Experiment: {experiment_name}
Overview: {enhanced_overview}
Learning Objectives: {', '.join(learning_objectives) if learning_objectives else 'Not specified'}

SCORES:
- Final Score: {final_score:.1f}/100
- Structure Score: {structure_score * 10:.1f}/100
- Content Score: {content_score * 10:.1f}/100
- Simulation Score: {simulation_score * 10:.1f}/100

ANALYSIS:
- Template Files: {template_count}/{total_evaluated} ({template_percentage:.1f}%)
- Structure Compliance: {self.evaluation_results.get('structure', {}).get('structure_status', 'Unknown')}
- Simulation Status: {self.evaluation_results.get('simulation', {}).get('simulation_status', 'Unknown')}

Generate a professional markdown report with:
1. Executive Summary
2. Component Analysis
3. Key Findings
4. Recommendations for Improvement
5. Conclusion

Start with "# Virtual Lab Quality Report: {experiment_name}"
"""
>>>>>>> 177ce432
        
        try:
            self.context = report_prompt
            report_response = super().get_output()
            
            # Clean up the report
            lines = report_response.split('\n')
            clean_lines = []
            found_start = False
            
            for line in lines:
                line_clean = line.strip()
                
                # Skip LLM conversational responses
                if any(unwanted in line_clean.lower() for unwanted in [
                    'okay, i will', 'i will generate', 'here\'s the', 'here is the',
                    'certainly', 'sure,', 'as requested', 'markdown'
                ]):
                    continue
                    
                if line_clean.startswith('# Virtual Lab Quality Report'):
                    found_start = True
                    
                if found_start:
                    clean_lines.append(line)
        
            if clean_lines:
                report = '\n'.join(clean_lines)
            else:
                # UPDATED: Fallback report includes browser testing
                report = f"""# Virtual Lab Quality Report: {experiment_name}

## Executive Summary
Overall Quality Score: {final_score:.1f}/100

## Component Scores
- Structure: {structure_score * 10:.1f}/100
- Content: {content_score * 10:.1f}/100  
- Simulation: {simulation_score * 10:.1f}/100
- Browser Testing: {browser_score * 10:.1f}/100

## Assessment
This Virtual Lab has been evaluated across structure, content, simulation, and browser functionality components.

## Recommendations
Based on the evaluation, improvements are needed in areas scoring below 70/100."""
        
        except Exception as e:
            print(f"Error generating report: {str(e)}")
            report = f"""# Virtual Lab Quality Report: {experiment_name}

## Executive Summary
Overall Quality Score: {final_score:.1f}/100

## Component Scores
- Structure: {structure_score * 10:.1f}/100
- Content: {content_score * 10:.1f}/100  
- Simulation: {simulation_score * 10:.1f}/100

## Assessment
This Virtual Lab has been evaluated across structure, content, and simulation components."""
    
        # UPDATED: Return includes browser testing component
        return {
            "final_score": final_score,
            "component_scores": {
                "structure": structure_score * 10,
                "content": content_score * 10,
                "simulation": simulation_score * 10,
                "browser_testing": browser_score * 10
            },
            "weights_used": self.custom_weights.copy(),
            "report": report,
            "experiment_name": experiment_name
        }<|MERGE_RESOLUTION|>--- conflicted
+++ resolved
@@ -36,7 +36,6 @@
         return template_count, total_evaluated, template_percentage
     
     def get_output(self):
-<<<<<<< HEAD
         # Use custom weights instead of config weights
         structure_weight = self.custom_weights["structure"]
         content_weight = self.custom_weights["content"]  
@@ -48,21 +47,7 @@
         content_score = self.evaluation_results.get('content', {}).get('average_score', 0)
         simulation_score = self.evaluation_results.get('simulation', {}).get('overall_score', 0)
         browser_score = self.evaluation_results.get('browser_testing', {}).get('browser_score', 0)
-=======
-        """Calculate final scores and generate report"""
-        
-        # Extract scores from each component
-        structure_score = self.evaluation_results.get('structure', {}).get('compliance_score', 0) / 10
-        content_score = self.evaluation_results.get('content', {}).get('average_score', 0) / 10
-        simulation_score = self.evaluation_results.get('simulation', {}).get('overall_score', 0) / 10
-        
-        # Calculate weighted final score
-        final_score = (
-            structure_score * self.custom_weights['structure'] +
-            content_score * self.custom_weights['content'] +
-            simulation_score * self.custom_weights['simulation']
-        ) * 100
->>>>>>> 177ce432
+
         
         # Get experiment name from repository results
         experiment_name = "Virtual Lab Experiment"
@@ -70,7 +55,6 @@
             repo_data = self.evaluation_results['repository']
             if 'experiment_name' in repo_data and repo_data['experiment_name']:
                 experiment_name = repo_data['experiment_name']
-<<<<<<< HEAD
     
         # Calculate final score with custom weights
         final_score = (
@@ -125,7 +109,6 @@
 
         # Set context directly
         self.context = direct_prompt
-=======
         
         # Generate report using LLM
         template_count, total_evaluated, template_percentage = self._count_template_files()
@@ -138,34 +121,6 @@
             enhanced_overview = repo_data.get('enhanced_overview', repo_data.get('experiment_overview', ''))
             learning_objectives = repo_data.get('learning_objectives', [])
         
-        report_prompt = f"""
-Generate a comprehensive quality report for this Virtual Lab:
-
-Experiment: {experiment_name}
-Overview: {enhanced_overview}
-Learning Objectives: {', '.join(learning_objectives) if learning_objectives else 'Not specified'}
-
-SCORES:
-- Final Score: {final_score:.1f}/100
-- Structure Score: {structure_score * 10:.1f}/100
-- Content Score: {content_score * 10:.1f}/100
-- Simulation Score: {simulation_score * 10:.1f}/100
-
-ANALYSIS:
-- Template Files: {template_count}/{total_evaluated} ({template_percentage:.1f}%)
-- Structure Compliance: {self.evaluation_results.get('structure', {}).get('structure_status', 'Unknown')}
-- Simulation Status: {self.evaluation_results.get('simulation', {}).get('simulation_status', 'Unknown')}
-
-Generate a professional markdown report with:
-1. Executive Summary
-2. Component Analysis
-3. Key Findings
-4. Recommendations for Improvement
-5. Conclusion
-
-Start with "# Virtual Lab Quality Report: {experiment_name}"
-"""
->>>>>>> 177ce432
         
         try:
             self.context = report_prompt
